--- conflicted
+++ resolved
@@ -139,15 +139,7 @@
             RecVar.weightsArrRec(rec_time)= wArr;
         end
     end
-<<<<<<< HEAD
-
-  for iGroup = 1:TP.numGroups
-
-    [NeuronModel, SynModel, InModel] = ...
-      groupUpdateSchedule(NP,SS,NeuronModel,SynModel,InModel,iGroup);
-    
-    S = addGroupSpikesToSpikeList(NeuronModel,IDMap,S,iGroup,comCount);
-=======
+    
     
     for iGroup = 1:TP.numGroups
         
@@ -187,8 +179,6 @@
         end
         
     end % for each group
->>>>>>> a665979f
-    
     % increment the recording sample counter
     if simStep == RS.samplingSteps(sampleStepCounter)
         recTimeCounter = recTimeCounter + 1;
@@ -199,54 +189,6 @@
             sampleStepCounter = sampleStepCounter + 1;
         end
     end
-    
-<<<<<<< HEAD
-    % Go through spikes and insert events into relevant buffers
-    % mat3d(ii+((jj-1)*x)+((kk-1)*y)*x))
-    for iSpk = 1:length(allSpike)
-      % Get which groups the targets are in
-      postInGroup = neuronInGroup(synArr{allSpike(iSpk), 1});
-      % Eac
-      for iPostGroup = 1:TP.numGroups
-        iSpkSynGroup = synMap{iPostGroup}(neuronInGroup(allSpike(iSpk)));
-        if ~isempty(SynModel{iPostGroup, iSpkSynGroup})
-          % Adjust time indeces according to circular buffer index
-          % and according the the delay speicifc to the synapse type,
-          % specified by: synArr{allSpike(iSpk), 3}
-          tBufferLoc = synArr{allSpike(iSpk), 3} + ...
-            SynModel{iPostGroup, iSpkSynGroup}.bufferCount - allSpikeTimes(iSpk);
-          tBufferLoc(tBufferLoc > bufferLength) = ...
-            tBufferLoc(tBufferLoc > bufferLength) - bufferLength;
-          inGroup = postInGroup == iPostGroup;
-          if sum(inGroup ~= 0)
-              %creates the index (reduced from 3 dimensions to single
-              %dimension) for the eventbuffer array which holds a position
-              %for each compartment at each time in the buffer for each
-              %post synaptic neuron. The time specified by tBufferLoc
-              %determines the time at which the spike should arrive
-              %(acoording to the synaptic delay and when it was generated).
-            ind = ...
-              uint32(IDMap.modelIDToCellIDMap(synArr{allSpike(iSpk), 1}(inGroup), 1)') + ...
-              (uint32(synArr{allSpike(iSpk), 2}(inGroup)) - ...
-              uint32(1)) .* ...
-              uint32(numInGroup(iPostGroup)) + ...
-              (uint32(tBufferLoc(inGroup)) - ...
-              uint32(1)) .* ...
-              uint32(groupComparts(iPostGroup)) .* ...
-              uint32(numInGroup(iPostGroup));
-            if isa(SynModel{iPostGroup, iSpkSynGroup}, 'SynapseModel_g_stp') 
-                %synapse model function updates the stp variables and adds
-                %spikes to the buffers.
-                %we pass the id of the presynaptic neuron: allSpike(iSpk)
-                %Synapse model stores stp vars for each pre to post
-                %connection. iSpkSynGroup is synapsetype not the
-                %presynaptic group but the index of the synapse group.
-                relative_preID = IDMap.modelIDToCellIDMap(allSpike(iSpk));
-                
-                bufferIncomingSpikes( ...
-                    SynModel{iPostGroup, iSpkSynGroup}, ...
-                    ind, wArr{allSpike(iSpk)}(inGroup),relative_preID,neuronInGroup(allSpike(iSpk)));
-=======
     % communicate spikes
     if comCount == 1
         % update neuron event queues
@@ -266,110 +208,16 @@
             if S.spikeCount ~= 0
                 allSpike = [aS; S.spikes(1:S.spikeCount)];
                 allSpikeTimes = [aST; S.spikeStep(1:S.spikeCount)];
->>>>>>> a665979f
             else
                 allSpike = aS;
                 allSpikeTimes = aST;
             end
-<<<<<<< HEAD
-            if isa(SynModel{iPostGroup, iSpkSynGroup}, 'SynapseModel_g_stdp')
-                %process spike as presynaptic spike, updating weights for
-                %post synaptic neurons in this synapse group. 
-                %passing weights and group relative ids of post synaptic neurons.
-                processAsPreSynSpike(SynModel{iPostGroup, iSpkSynGroup}, allSpike(iSpk) -TP.groupBoundaryIDArr(neuronInGroup(allSpike(iSpk))),neuronInGroup(allSpike(iSpk)));
-                relativepostneuronIDs = IDMap.modelIDToCellIDMap(synArr{allSpike(iSpk), 1}(inGroup), 1)';                
-                wArr{allSpike(iSpk)}(inGroup) = updateweightsaspresynspike(SynModel{iPostGroup, iSpkSynGroup}, wArr{allSpike(iSpk)}(inGroup),relativepostneuronIDs);
-=======
             if isempty(allSpike)
                 allSpike = zeros(0, nIntSize);
                 allSpikeTimes = zeros(0, tIntSize);
->>>>>>> a665979f
-            end
-        end
-<<<<<<< HEAD
-
-      end
-      
-      
-      %if we are using stdp on any synapses, then update weights on
-      %connections presynaptic to the spiking neuron.
-      
-      if stdp
-          %get all neurons presynaptic to the spiking neuron
-          presynaptic = revSynArr{allSpike(iSpk),1};
-          postsynapticlocation = revSynArr{allSpike(iSpk),2};
-          preInGroup = neuronInGroup(presynaptic);
-          %for each group get neurons presynaptic to the firing neuron
-          for iPreGroup = 1:TP.numGroups
-              inGroup = preInGroup == iPreGroup;
-              if sum(inGroup ~= 0)
-                  
-                  postGroup = neuronInGroup(allSpike(iSpk));
-                  iSpkSynGroup = synMap{postGroup}(iPreGroup);
-
-                  if isa(SynModel{postGroup,iSpkSynGroup}, 'SynapseModel_g_stdp')
-                      
-                      relativeind = allSpike(iSpk) -TP.groupBoundaryIDArr(neuronInGroup(allSpike(iSpk)));
-                      processAsPostSynSpike(SynModel{postGroup,iSpkSynGroup},relativeind);
-                      %if the synapses from the preSynaptic group to the
-                      %spiking group have stdp on them
-
-                      %The neurons presynatpic to the one just fired and in
-                      %the group currently being processed
-                      presyningroup = presynaptic(inGroup);
-                      
-                      
-
-                      postsynlocingroup = postsynapticlocation(inGroup);
-                      %weights for connections to neurons presynaptic to
-                      %the spiking neuron
-                      wMat = zeros(length(presyningroup),1);
-                      for synInd = 1:length(presyningroup)
-                            wMat(synInd) = wArr{presyningroup(synInd)}(postsynlocingroup(synInd));
-                      end
-                      wMat = updateweightsaspostsynspike(SynModel{postGroup,iSpkSynGroup},...
-                               wMat, presyningroup...
-                              -TP.groupBoundaryIDArr(neuronInGroup(presyningroup(synInd))),neuronInGroup(presyningroup(synInd)) );
-                          
-                      for synInd = 1:length(presyningroup)
-                            wArr{presyningroup(synInd)}(postsynlocingroup(synInd)) = wMat(synInd);
-                      end
-
-                  end
-              end
-          end
-      end
-      
-      
-    end
-    
-
-  if simStep == RS.samplingSteps(sampleStepCounter)
-      if RecVar.recordWeights
-          
-              RecVar = updateWeightsRecording(wArr,RecVar,recTimeCounter);
-      end
-  end
-    
-    
-    S.spikeCount = 0;
-    comCount = SS.minDelaySteps;
-  else
-      comCount = comCount - 1;
-  end
-
-  % write recorded variables to disk
-  if mod(simStep * SS.timeStep, 5) == 0
-   disp(num2str(simStep * SS.timeStep));
-  end
-  if simStep == RS.dataWriteSteps(numSaves)
-    if spikeRecCounter-1 ~= length(RecVar.spikeRecording)
-      RecVar.spikeRecording{end} = {[], []};
-=======
-        
-        % Record the spikes
-        RecVar.spikeRecording{spikeRecCounter} = {allSpike, allSpikeTimes};
-        spikeRecCounter = spikeRecCounter + 1;
+            end
+        end
+        
         
         % Go through spikes and insert events into relevant buffers
         % mat3d(ii+((jj-1)*x)+((kk-1)*y)*x))
@@ -415,17 +263,18 @@
                             
                             bufferIncomingSpikes( ...
                                 SynModel{iPostGroup, iSpkSynGroup}, ...
-                                ind, wArr{allSpike(iSpk)}(inGroup),relative_preID);
+                                ind, wArr{allSpike(iSpk)}(inGroup),relative_preID,neuronInGroup(allSpike(iSpk)));
                         else
                             bufferIncomingSpikes( ...
                                 SynModel{iPostGroup, iSpkSynGroup}, ...
                                 ind, wArr{allSpike(iSpk)}(inGroup));
                         end
+                        
                         if isa(SynModel{iPostGroup, iSpkSynGroup}, 'SynapseModel_g_stdp')
                             %process spike as presynaptic spike, updating weights for
                             %post synaptic neurons in this synapse group.
                             %passing weights and group relative ids of post synaptic neurons.
-                            processAsPreSynSpike(SynModel{iPostGroup, iSpkSynGroup}, allSpike(iSpk) -TP.groupBoundaryIDArr(neuronInGroup(allSpike(iSpk))));
+                            processAsPreSynSpike(SynModel{iPostGroup, iSpkSynGroup}, allSpike(iSpk) -TP.groupBoundaryIDArr(neuronInGroup(allSpike(iSpk))),neuronInGroup(allSpike(iSpk)));
                             relativepostneuronIDs = IDMap.modelIDToCellIDMap(synArr{allSpike(iSpk), 1}(inGroup), 1)';
                             wArr{allSpike(iSpk)}(inGroup) = updateweightsaspresynspike(SynModel{iPostGroup, iSpkSynGroup}, wArr{allSpike(iSpk)}(inGroup),relativepostneuronIDs);
                         end
@@ -473,7 +322,7 @@
                             end
                             wMat = updateweightsaspostsynspike(SynModel{postGroup,iSpkSynGroup},...
                                 wMat, presyningroup...
-                                -TP.groupBoundaryIDArr(neuronInGroup(presyningroup(synInd))) );
+                                -TP.groupBoundaryIDArr(neuronInGroup(presyningroup(synInd))),neuronInGroup(presyningroup(synInd)) );
                             
                             for synInd = 1:length(presyningroup)
                                 wArr{presyningroup(synInd)}(postsynlocingroup(synInd)) = wMat(synInd);
@@ -500,8 +349,10 @@
         comCount = SS.minDelaySteps;
     else
         comCount = comCount - 1;
->>>>>>> a665979f
-    end
+    end
+    
+    
+    
     
     % write recorded variables to disk
     if mod(simStep * SS.timeStep, 5) == 0
@@ -510,24 +361,35 @@
     if simStep == RS.dataWriteSteps(numSaves)
         if spikeRecCounter-1 ~= length(RecVar.spikeRecording)
             RecVar.spikeRecording{end} = {[], []};
-        end
-        recTimeCounter = 1;
-        fName = sprintf('%sRecordings%d.mat', outputDirectory, numSaves+nsaves);
-        save(fName, 'RecVar','-v7.3');
-        
-        % Only imcrement numSaves if this isn't the last scheduled save point.
-        if numSaves < length(RS.dataWriteSteps)
-            numSaves = numSaves + 1;
-        end
-        
-        spikeRecCounter = 1;
-        
-        if S.spikeLoad
-            if numSaves <= length(RS.dataWriteSteps)
-                fName = sprintf('%sRecordings%d.mat',inputDirectory,numSaves+nsaves);
-                loadedSpikes = load(fName);
-                dataFieldName = fields(loadedSpikes);
-                disp(size(loadedSpikes.(dataFieldName{1}).spikeRecording));
+            
+        end
+        
+        % write recorded variables to disk
+        if mod(simStep * SS.timeStep, 5) == 0
+            disp(num2str(simStep * SS.timeStep));
+        end
+        if simStep == RS.dataWriteSteps(numSaves)
+            if spikeRecCounter-1 ~= length(RecVar.spikeRecording)
+                RecVar.spikeRecording{end} = {[], []};
+            end
+            recTimeCounter = 1;
+            fName = sprintf('%sRecordings%d.mat', outputDirectory, numSaves+nsaves);
+            save(fName, 'RecVar','-v7.3');
+            
+            % Only imcrement numSaves if this isn't the last scheduled save point.
+            if numSaves < length(RS.dataWriteSteps)
+                numSaves = numSaves + 1;
+            end
+            
+            spikeRecCounter = 1;
+            
+            if S.spikeLoad
+                if numSaves <= length(RS.dataWriteSteps)
+                    fName = sprintf('%sRecordings%d.mat',inputDirectory,numSaves+nsaves);
+                    loadedSpikes = load(fName);
+                    dataFieldName = fields(loadedSpikes);
+                    disp(size(loadedSpikes.(dataFieldName{1}).spikeRecording));
+                end
             end
         end
     end
@@ -535,5 +397,6 @@
 if isfield(RS,'LFPoffline') && RS.LFPoffline
     save(outputDirectory, 'LineSourceConsts.mat', lineSourceModCell);
 end
+end
 %numSaves = numSaves - 1; % - no longer need this as numSaves is not
 %updated beyond the final scheduled save point
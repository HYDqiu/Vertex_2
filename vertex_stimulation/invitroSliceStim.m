--- conflicted
+++ resolved
@@ -8,16 +8,6 @@
 
 model = createpde;
 importGeometry(model,geometryloc);
-<<<<<<< HEAD
-
-
-
- %figure(1)
- %pdegplot(model,'FaceLabels', 'on')
-
-%figure(1)
-%pdegplot(model,'FaceLabels', 'on','FaceAlpha',0.3)
-=======
 slicebound.P1 = [100, 10 , 100];
 slicebound.P2 = [1900, 10 , 100];
 slicebound.P4 = [100, 390 , 100];
@@ -27,7 +17,6 @@
 
 figure(1)
 pdegplot(model,'FaceLabels', 'on','FaceAlpha',0.3)
->>>>>>> 706286e5
 %pdegplot(model,'FaceLabels', 'off','FaceAlpha',0.3)
 disp(model.IsTimeDependent)
 %Outer, insulating boundaries

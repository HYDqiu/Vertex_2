function [NeuronModel, SynModel, InModel, numSaves] = simulate(TP, NP, SS, RS, IDMap, ...
                       NeuronModel, SynModel, InModel, RecVar, lineSourceModCell, synArr, wArr, synMap, nsaves)

outputDirectory = RS.saveDir;

nIntSize = 'uint32';
tIntSize = 'uint16';

groupComparts = [NP.numCompartments];

numInGroup = diff(TP.groupBoundaryIDArr);
neuronInGroup = ...
  createGroupsFromBoundaries(TP.groupBoundaryIDArr);
bufferLength = SS.maxDelaySteps;
comCount = SS.minDelaySteps;
% vars to keep track of where we are in recording buffers:
recTimeCounter = 1;
sampleStepCounter = 1;
spikeRecCounter = 1;

% vars to keep track of spikes
S.spikes = zeros(TP.N * SS.minDelaySteps, 1, nIntSize);
S.spikeStep = zeros(TP.N * SS.minDelaySteps, 1, tIntSize);
S.spikeCount = zeros(1, 1, nIntSize);

numSaves = 1;
if nargin == 13
  nsaves = 0;
end
disp(SynModel)
simulationSteps = round(SS.simulationTime / SS.timeStep);

if isfield(SS,'spikeLoad')
  S.spikeLoad = SS.spikeLoad;
else
  S.spikeLoad = false;
end
          
if S.spikeLoad
  inputDirectory = SS.spikeLoadDir;
  if ~strcmpi(inputDirectory(end), '/')
    inputDirectory = [inputDirectory '/'];
  end
  fName = sprintf('%sRecordings%d.mat', inputDirectory, numSaves);
  loadedSpikes = load(fName);
  dataFieldName = fields(loadedSpikes);
end

recordIntra = RecVar.recordIntra;
recordI_syn = RecVar.recordI_syn;
recordFac_syn = RecVar.recordFac_syn;
record_apre_syn = RecVar.recordapre_syn;
stimulation =  isfield(TP,'StimulationField');
if ~stimulation
    SS.ef_stimulation = false;
    SS.fu_stimulation = false;
end
%disp(['Stimulation field: ' num2str(stimulation)]);

StimParams = {};
%if we are applying an electric field stimulus
if SS.ef_stimulation
    % get compartments locations in suitable vectorised form
    for iGroup = 1:TP.numGroups
        [StimParams.compartmentlocations{iGroup,1}, StimParams.compartmentlocations{iGroup,2}] = ...
            convertcompartmentlocations({TP.compartmentlocations{neuronInGroup==iGroup,1}},...
            {TP.compartmentlocations{neuronInGroup==iGroup,2}},{TP.compartmentlocations{neuronInGroup==iGroup,3}});
    end
    %Calculate the activation function for each compartment
    %Can be called on each iteration if the input field is time varying
    disp('Getting extraceluu');
    t=1:size(TP.StimulationField.NodalSolution,2);
<<<<<<< HEAD
    StimParams.activation = getExtracellularInput(TP, StimParams,t, NeuronModel,NP); 
    if isa(TP.StimulationField, 'pde.TimeDependentResults')
        StimParams.activationAll = StimParams.activation; % calling this activationAll as it contains time dimension. This means StimParams.activation can be overwritten further down without losing the full results.
        count=1; %initialise a counter variable.
    end
=======
    StimParams.activation = getExtracellularInput(TP, StimParams,t); 
    StimParams.activationAll = StimParams.activation; % calling this activationAll in case of AC or RNS. This means StimParams.activation can be overwritten further down without losing the full results.
    count=1; %initialise a counter variable in case of AC input.
>>>>>>> 36c7bf79
    disp('Got extraceluu');
   % max(max(StimParams.activation{1}));
   
   
end

%if we are applying an focussed ultrasound
if SS.fu_stimulation
    %Get compartments in suitable  vectorised form
    for iGroup = 1:TP.numGroups
        [StimParams.compartmentlocations{iGroup,1}, StimParams.compartmentlocations{iGroup,2}] = ...
            convertcompartmentlocations({TP.compartmentlocations{neuronInGroup==iGroup,1}},...
            {TP.compartmentlocations{neuronInGroup==iGroup,2}},{TP.compartmentlocations{neuronInGroup==iGroup,3}});
    end
    %Calculate the ultrasound value function for each compartment
    %Can be called on each iteration if the input field is time varying
    StimParams.ultrasound{iGroup} = getUltraSoundAtCompartments(TP);
end

% simulation loop
%disp(['max: ' num2str(max(StimParams.activation))]);
stdp = false;
if stdp
    posttoprearr = getPosttoPreSynArr(synArr);
end
for simStep = 1:simulationSteps
    
  if isa(TP.StimulationField, 'pde.TimeDependentResults')
      for i=1:TP.numGroups
           StimParams.activation{i} = StimParams.activationAll{i}(:,count);
      end
    count = count+1;
    if count > length(t)
        count = 1; % reset if getting to the end of the time steps.
        %NB: this will work so long as the pde was solved for the right
        %ntimesteps... so may well need some fixing as it is now!
    end
<<<<<<< HEAD
%   elseif isfield(NP.Input{1},'timeDependence')
%        StimParams.trns = wgn(1,1,0); % set a value for multipling the stimulation field by at each timestep for tRNS.
%        % could also set a count here for the tACS.
=======
  else
       StimParams.trns = wgn(1,1,0); % set a value for multipling the stimulation field by at each timestep for tRNS.
       % this will exist for any non-time dependent stim (so DC as well as
       % RNS) but will only be used for tRNS later.
>>>>>>> 36c7bf79
  end
  

  for iGroup = 1:TP.numGroups
      
    [NeuronModel, SynModel, InModel] = ...
      groupUpdateSchedule(NP,SS,NeuronModel,SynModel,InModel,iGroup,StimParams);
    
    S = addGroupSpikesToSpikeList(NeuronModel,IDMap,S,iGroup,comCount);
    
    % store group-collected recorded variables for membrane potential:
    if simStep == RS.samplingSteps(sampleStepCounter)
      if recordIntra
        RecVar = ...
          updateIntraRecording(NeuronModel,RecVar,iGroup,recTimeCounter);
      end
      
      % for synaptic currents:
      if recordI_syn
        RecVar = ...
          updateI_synRecording(SynModel,RecVar,iGroup,recTimeCounter);
      end
      
      % for LFP:
      if RS.LFP && NP(iGroup).numCompartments ~= 1
        RecVar = ...
          updateLFPRecording(RS,NeuronModel,RecVar,lineSourceModCell,iGroup,recTimeCounter);
      end
      
      if recordFac_syn
          RecVar = updateFac_synRecording(SynModel,RecVar,iGroup,recTimeCounter);
      end
      
      if record_apre_syn
          RecVar = updateApre_synRecording(SynModel, RecVar, iGroup, recTimeCounter);
      end
      
    end
    
  end % for each group
  
  % increment the recording sample counter
  if simStep == RS.samplingSteps(sampleStepCounter)
    recTimeCounter = recTimeCounter + 1;
    
    % Only increment sampleStepCounter if this isn't the last scheduled
    % recording step
    if sampleStepCounter < length(RS.samplingSteps)
      sampleStepCounter = sampleStepCounter + 1;
    end
  end
  
  % communicate spikes
  if comCount == 1
    % update neuron event queues
    if ~S.spikeLoad
      if S.spikeCount ~= 0
        allSpike = S.spikes(1:S.spikeCount);
        allSpikeTimes = S.spikeStep(1:S.spikeCount);
      else
        allSpike = zeros(0, nIntSize);
        allSpikeTimes = zeros(0, tIntSize);
      end
    else
      tt = loadedSpikes.(dataFieldName{1}).spikeRecording{spikeRecCounter};
      toKeep = ismember(tt{1}, S.spikeLoad);
      aS = tt{1}(toKeep);
      aST = tt{2}(toKeep);
      if S.spikeCount ~= 0
        allSpike = [aS; S.spikes(1:S.spikeCount)];
        allSpikeTimes = [aST; S.spikeStep(1:S.spikeCount)];
      else
        allSpike = aS;
        allSpikeTimes = aST;
      end
      if isempty(allSpike)
        allSpike = zeros(0, nIntSize);
        allSpikeTimes = zeros(0, tIntSize);
      end
    end
   
    % Record the spikes
    RecVar.spikeRecording{spikeRecCounter} = {allSpike, allSpikeTimes};
    spikeRecCounter = spikeRecCounter + 1;
    
    % Go through spikes and insert events into relevant buffers
    % mat3d(ii+((jj-1)*x)+((kk-1)*y)*x))
    for iSpk = 1:length(allSpike)
      % Get which groups the targets are in
      postInGroup = neuronInGroup(synArr{allSpike(iSpk), 1});
      % Eac
      for iPostGroup = 1:TP.numGroups
        iSpkSynGroup = synMap{iPostGroup}(neuronInGroup(allSpike(iSpk)));
        if ~isempty(SynModel{iPostGroup, iSpkSynGroup})
          % Adjust time indeces according to circular buffer index
          % and according the the delay speicifc to the synapse type,
          % specified by: synArr{allSpike(iSpk), 3}
          tBufferLoc = synArr{allSpike(iSpk), 3} + ...
            SynModel{iPostGroup, iSpkSynGroup}.bufferCount - allSpikeTimes(iSpk);
          tBufferLoc(tBufferLoc > bufferLength) = ...
            tBufferLoc(tBufferLoc > bufferLength) - bufferLength;
          inGroup = postInGroup == iPostGroup;
          if sum(inGroup ~= 0)
              %creates the index (reduced from 3 dimensions to single
              %dimension) for the eventbuffer array which holds a position
              %for each compartment at each time in the buffer for each
              %post synaptic neuron. The time specified by tBufferLoc
              %determines the time at which the spike should arrive
              %(acoording to the synaptic delay and when it was generated).
            ind = ...
              uint32(IDMap.modelIDToCellIDMap(synArr{allSpike(iSpk), 1}(inGroup), 1)') + ...
              (uint32(synArr{allSpike(iSpk), 2}(inGroup)) - ...
              uint32(1)) .* ...
              uint32(numInGroup(iPostGroup)) + ...
              (uint32(tBufferLoc(inGroup)) - ...
              uint32(1)) .* ...
              uint32(groupComparts(iPostGroup)) .* ...
              uint32(numInGroup(iPostGroup));
            if isa(SynModel{iPostGroup, iSpkSynGroup}, 'SynapseModel_g_stp') 
                %synapse model function updates the stp variables and adds
                %spikes to the buffers.
                %we pass the id of the presynaptic neuron: allSpike(iSpk)
                %Synapse model stores stp vars for each pre to post
                %connection. iSpkSynGroup is the presynaptic group.
                bufferIncomingSpikes( ...
                    SynModel{iPostGroup, iSpkSynGroup}, ...
                    ind, wArr{allSpike(iSpk)}(inGroup),allSpike(iSpk), TP.groupBoundaryIDArr(neuronInGroup(allSpike(iSpk))));
            else
                bufferIncomingSpikes( ...
                    SynModel{iPostGroup, iSpkSynGroup}, ...
                    ind, wArr{allSpike(iSpk)}(inGroup));
            end
            if isa(SynModel{iPostGroup, iSpkSynGroup}, 'SynapseModel_g_stdp')
                %process spike as presynaptic spike, updating weights for
                %post synaptic neurons in this synapse group. 
                %passing weights and group relative ids of post synaptic neurons.
                processAsPreSynSpike(SynModel{iPostGroup, iSpkSynGroup}, allSpike(iSpk) -TP.groupBoundaryIDArr(neuronInGroup(allSpike(iSpk))));
                postneurons = synArr{allSpike(iSpk),1}(inGroup);
                
                wArr{allSpike(iSpk)}(inGroup) = updateweightsaspresynspike(SynModel{iPostGroup, iSpkSynGroup}, wArr{allSpike(iSpk)}(inGroup),postneurons -...
                    TP.groupBoundaryIDArr(neuronInGroup(postneurons(1))) );
            end
          end
        end

      end
      if stdp
          %get all neurons presynaptic to the spiking neuron
          presynaptic = posttoprearr{allSpike(iSpk)};
          preInGroup = neuronInGroup(presynaptic);
          
          for iPreGroup = 1:TP.numGroups
              inGroup = preInGroup == iPreGroup;
              if sum(inGroup ~= 0)
                  
                  if isa(SynModel{iSpkSynGroup,iPreGroup}, 'SynapseModel_g_stdp')
                      
                      relativeind = allSpike(iSpk) -TP.groupBoundaryIDArr(neuronInGroup(allSpike(iSpk)));
                      processAsPostSynSpike(SynModel{iSpkSynGroup, iPreGroup},relativeind);
                      %if the synapses from the preSynaptic group to the
                      %spiking group have stdp on them
                      presyningroup = presynaptic(inGroup);
                      for synInd = 1:length(presyningroup)
                           wArr{presyningroup(synInd)}(synArr{presyningroup(synInd)}==allSpike(iSpk)) = updateweightsaspostsynspike(SynModel{iSpkSynGroup,iPreGroup}, wArr{presyningroup(synInd)}(synArr{presyningroup(synInd)}==allSpike(iSpk)), presyningroup(synInd)...
                              -TP.groupBoundaryIDArr(neuronInGroup(presyningroup(synInd))) );
                      end
                  end
              end
          end
      end
      
      
    end
    
%     if stdp 
%         for iPreGroup = 1:TP.numGroups
%             preinGroup = neuronInGroup(allSpike) == iPreGroup;
%             for iPostGroup = 1:TP.numGroups
%                 
%                 neuronsfiringinpregroup = preinGroup(neuronInGroup(synArr{preinGroup, 1}) == iPostGroup);
%                 processAsPreSynSpike(SynModel{iPostGroup, iPreGroup}, neuronsinSynGroup -TP.groupBoundaryIDArr(neuronInGroup(inGroup(1))));
% 
%                 postinGroup = neuronInGroup(allSpike) == iPostGroup;
%                 neuronsfiringinpostgroup = postinGroup(neuronInGroup(synArr{postinGroup, 1})== iPreGroup);
%                 processAsPostSynSpike(SynModel{iPostGroup, iPreGroup}, allSpike(preinGroup) -TP.groupBoundaryIDArr(neuronInGroup(inGroup(1))));
%             end
%         end
%     end

    
    
    S.spikeCount = 0;
    comCount = SS.minDelaySteps;
  else
      comCount = comCount - 1;
  end

  % write recorded variables to disk
  if mod(simStep * SS.timeStep, 5) == 0
   disp(num2str(simStep * SS.timeStep));
  end
  if simStep == RS.dataWriteSteps(numSaves)
    if spikeRecCounter-1 ~= length(RecVar.spikeRecording)
      RecVar.spikeRecording{end} = {[], []};
    end
    recTimeCounter = 1;
    fName = sprintf('%sRecordings%d.mat', outputDirectory, numSaves+nsaves);
    save(fName, 'RecVar');
    
    % Only imcrement numSaves if this isn't the last scheduled save point.
    if numSaves < length(RS.dataWriteSteps)
      numSaves = numSaves + 1;
    end
    
    spikeRecCounter = 1;
    
    if S.spikeLoad
      if numSaves <= length(RS.dataWriteSteps)
        fName = sprintf('%sRecordings%d.mat',inputDirectory,numSaves+nsaves);
        loadedSpikes = load(fName);
        dataFieldName = fields(loadedSpikes);
        disp(size(loadedSpikes.(dataFieldName{1}).spikeRecording));
      end
    end
  end
end % end of simulation time loop
if isfield(RS,'LFPoffline') && RS.LFPoffline
  save(outputDirectory, 'LineSourceConsts.mat', lineSourceModCell);
end
%numSaves = numSaves - 1; % - no longer need this as numSaves is not
%updated beyond the final scheduled save point<|MERGE_RESOLUTION|>--- conflicted
+++ resolved
@@ -70,17 +70,9 @@
     %Can be called on each iteration if the input field is time varying
     disp('Getting extraceluu');
     t=1:size(TP.StimulationField.NodalSolution,2);
-<<<<<<< HEAD
     StimParams.activation = getExtracellularInput(TP, StimParams,t, NeuronModel,NP); 
-    if isa(TP.StimulationField, 'pde.TimeDependentResults')
-        StimParams.activationAll = StimParams.activation; % calling this activationAll as it contains time dimension. This means StimParams.activation can be overwritten further down without losing the full results.
-        count=1; %initialise a counter variable.
-    end
-=======
-    StimParams.activation = getExtracellularInput(TP, StimParams,t); 
     StimParams.activationAll = StimParams.activation; % calling this activationAll in case of AC or RNS. This means StimParams.activation can be overwritten further down without losing the full results.
     count=1; %initialise a counter variable in case of AC input.
->>>>>>> 36c7bf79
     disp('Got extraceluu');
    % max(max(StimParams.activation{1}));
    
@@ -118,16 +110,10 @@
         %NB: this will work so long as the pde was solved for the right
         %ntimesteps... so may well need some fixing as it is now!
     end
-<<<<<<< HEAD
-%   elseif isfield(NP.Input{1},'timeDependence')
-%        StimParams.trns = wgn(1,1,0); % set a value for multipling the stimulation field by at each timestep for tRNS.
-%        % could also set a count here for the tACS.
-=======
   else
        StimParams.trns = wgn(1,1,0); % set a value for multipling the stimulation field by at each timestep for tRNS.
        % this will exist for any non-time dependent stim (so DC as well as
        % RNS) but will only be used for tRNS later.
->>>>>>> 36c7bf79
   end
   
 

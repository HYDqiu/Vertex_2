

%Recording settings
%These describe which variables to record, we are interested in membrane
%potentials and local field potentials. 
% This file is for single pulse and paired pulse
% A separate file has been set up for theta burst stimulation.

%% Recording LFP
RecordingSettings.LFP = true;
[meaX, meaY, meaZ] = meshgrid(1200:-100:500, 300, 1800:-100:300);
RecordingSettings.meaXpositions = meaX;
RecordingSettings.meaYpositions = meaY;
RecordingSettings.meaZpositions = meaZ;
RecordingSettings.minDistToElectrodeTip = 20;


% We can record a number of variables from each cell such as membrane potential (v_m), 
% synaptic current (I_syn for total, I_synComp to record compartment currents seperately), 
% the transmembrane current for each compartment, and
% the synaptic variables (e.g. x,y,u for the MT model).
% The specific cells to record the variables from can be specified by NeuronID, by location (a 
% triple of a location in the XZ plane, a number of nearest cells to record from, and groups to
% record from). 
% Depending on how much RAM you have you may not be able to record
% everything. 
%% I_syn required for figures 11 (B) and 13
%Record synaptic currents from 50 group 13 and 50 group 14 cells nearest to X = 1150, Z = 1200.
RecordingSettings.I_syn_location = [[1150 1200];[1150 1200]];
RecordingSettings.I_syn_number = [50, 50];
RecordingSettings.I_syn_group = [13, 14];
RecordingSettings.I_syn_preGroups = [6:20];
%Record membrane potentials from 50 group 13 and 50 group 14 cells nearest to X = 1150, Z = 1200.
RecordingSettings.v_m_location = [[1150 1200]; [1150 1200]];
RecordingSettings.v_m_number = [50,50];
RecordingSettings.v_m_group = [13,14];

%Record synaptic currents per compartment from 50 group 13 and 50 group 14 cells nearest to X 1150, Z = 1200.
% This is required for figure 11 C
RecordingSettings.I_synComp_location = [[1150 1200]; [1150 1200]];
RecordingSettings.I_synComp_number = [50,50];
RecordingSettings.I_synComp_groups = [13,14];

%Record synaptic currents per compartment from 50 group 13 and 50 group 14 cells nearest to X 1150, Z = 1200.
%This is required for figure 11 C
RecordingSettings.I_synComp_location = [[1150 1200]; [1150 1200]];
RecordingSettings.I_synComp_number = [50,50];
RecordingSettings.I_synComp_groups = [13,14];


RecordingSettings.maxRecTime = 2500;
RecordingSettings.sampleRate = 5000;

%Simulation settings:
%Keep max delay steps at 80, 
%Simulation time can be varied, it is in milliseconds, currently running
%for 500 ms.
%We want to run this simulation in parallel, this means that all cpu cores
%will be utilised in the simulations, with the neurons being distributed
%across them, as this simulation is large this is necessary to minimize the
%run time of the simulation. 
SimulationSettings.maxDelaySteps = 80;
SimulationSettings.simulationTime = 2500;
SimulationSettings.timeStep = 0.03125;
SimulationSettings.parallelSim =true;
SimulationSettings.stdp =false;
<<<<<<< HEAD


=======
>>>>>>> e73f6578

%%
%This initialises the network and sets up other variables. 
[params, connections, electrodes] = ...
  initNetwork(TissueParams, NeuronParams, ConnectionParams, ...
              RecordingSettings, SimulationSettings);

%%

tic;
runSimulation(params, connections, electrodes);
toc;<|MERGE_RESOLUTION|>--- conflicted
+++ resolved
@@ -64,11 +64,6 @@
 SimulationSettings.timeStep = 0.03125;
 SimulationSettings.parallelSim =true;
 SimulationSettings.stdp =false;
-<<<<<<< HEAD
-
-
-=======
->>>>>>> e73f6578
 
 %%
 %This initialises the network and sets up other variables. 

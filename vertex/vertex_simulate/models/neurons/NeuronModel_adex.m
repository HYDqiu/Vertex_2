classdef NeuronModel_adex < NeuronModel
  %NeuronModel_adex Adaptive Exponential Integrate and Fire neuron model
  %   Parameters to set in NeuronParams in addition to passive parameters:
  %   - a, the adaptation coupling parameter (in nS)
  %   - b, the post-spike adaptation current increase (in pA)
  %   - tau_w, the adaptation time constant (in ms)
  %   - delta_t, the spike steepness (in mV)
  %   - V_t, the spike current initiation threshold
  %   - v_cutoff, the spike cutoff value (in mV, recommended to set to V_t+5 mV)
  
  properties (SetAccess = private)
    w
    spikes
  end
  
  methods
    function NM = NeuronModel_adex(Neuron, number)
      NM = NM@NeuronModel(Neuron, number);
      NM.v = Neuron.E_leak .* ones(number, Neuron.numCompartments);
      NM.w = zeros(number, 1);
      NM.spikes = [];
    end
    
    function [NM] = updateNeurons(NM, IM, N, SM, dt)
      I_syn = NeuronModel.sumSynapticCurrents(SM);
      I_input = NeuronModel.sumInputCurrents(IM);
       

       
    
      
      kv = bsxfun(@rdivide, (-bsxfun(@times, N.g_l, (NM.v - N.E_leak)) -...
        I_syn - NM.I_ax + I_input), N.C_m);
      kv(:, 1) = kv(:, 1) + ...
        (((N.g_l(:, 1) .* N.delta_t) .* ...
        exp((NM.v(:, 1) - N.V_t) ./ N.delta_t) - NM.w) ./  ...
        N.C_m(:, 1));
      
      kw = (N.a .* (NM.v(:, 1) - N.E_leak) - NM.w) ./ N.tau_w;
      
      k2v_in = NM.v + 0.5 .* dt .* kv;
      k2w_in = NM.w + 0.5 .* dt .* kw;
      
      kv = bsxfun(@rdivide,(-bsxfun(@times, N.g_l,(k2v_in - N.E_leak)) -...
        I_syn - NM.I_ax + I_input), N.C_m);
      kv(:, 1) = kv(:, 1) + ...
        (((N.g_l(:, 1) .* N.delta_t) .* ...
        exp((k2v_in(:, 1) - N.V_t) ./ N.delta_t) - NM.w) ./  ...
        N.C_m(:, 1));
      
      kw = (N.a .* (NM.v(:, 1) - N.E_leak) - k2w_in) ./ N.tau_w;
      
<<<<<<< HEAD
      %NM.v = NM.v + 0.5 .* dt .* kv;
      %NM.w = NM.w + 0.5 .* dt .* kw;
=======
      NM.v = NM.v + dt .* kv;
      NM.w = NM.w + dt .* kw;
>>>>>>> 706286e5
      
      
      NM.v = NM.v + dt .* kv;
      NM.w = NM.w + dt .* kw;
      
      NM.spikes = NM.v(:,1) >= N.v_cutoff;
      NM.v(NM.spikes, 1) = N.v_reset;
      NM.w(NM.spikes, 1) = NM.w(NM.spikes, 1) + N.b;
      NM.v(NM.v>0) = 0;
    end
    
    function spikes = get.spikes(NM)
      spikes = NM.spikes;
    end
    
  end % methods
  
  methods(Static)
    
    function params = getRequiredParams()
      params = [getRequiredParams@NeuronModel, ...
                {'a','b','tau_w','delta_t','V_t','v_cutoff'}];
    end
  end
end % classdef<|MERGE_RESOLUTION|>--- conflicted
+++ resolved
@@ -50,17 +50,9 @@
       
       kw = (N.a .* (NM.v(:, 1) - N.E_leak) - k2w_in) ./ N.tau_w;
       
-<<<<<<< HEAD
-      %NM.v = NM.v + 0.5 .* dt .* kv;
-      %NM.w = NM.w + 0.5 .* dt .* kw;
-=======
       NM.v = NM.v + dt .* kv;
       NM.w = NM.w + dt .* kw;
->>>>>>> 706286e5
       
-      
-      NM.v = NM.v + dt .* kv;
-      NM.w = NM.w + dt .* kw;
       
       NM.spikes = NM.v(:,1) >= N.v_cutoff;
       NM.v(NM.spikes, 1) = N.v_reset;
